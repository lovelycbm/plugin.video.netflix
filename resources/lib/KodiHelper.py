# pylint: skip-file
# -*- coding: utf-8 -*-
# Module: KodiHelper
# Created on: 13.01.2017

import xbmcplugin
import xbmcgui
import xbmc
import json
import base64
import re
import hashlib
from Cryptodome import Random
from Cryptodome.Cipher import AES
from Cryptodome.Util import Padding
from MSL import MSL
from os import remove
from os.path import join, isfile
from urllib import urlencode
from xbmcaddon import Addon
from uuid import uuid4
from utils import get_user_agent, uniq_id
from UniversalAnalytics import Tracker
try:
    import cPickle as pickle
except:
    import pickle

VIEW_FOLDER = 'folder'
VIEW_MOVIE = 'movie'
VIEW_SHOW = 'show'
VIEW_SEASON = 'season'
VIEW_EPISODE = 'episode'

class KodiHelper:
    """Consumes all the configuration data from Kodi as well as turns data into lists of folders and videos"""

    def __init__ (self, plugin_handle=None, base_url=None):
        """Fetches all needed info from Kodi & configures the baseline of the plugin

        Parameters
        ----------
        plugin_handle : :obj:`int`
            Plugin handle

        base_url : :obj:`str`
            Plugin base url
        """
        addon = self.get_addon()
        self.plugin_handle = plugin_handle
        self.base_url = base_url
        self.plugin = addon.getAddonInfo('name')
        self.version = addon.getAddonInfo('version')
        self.base_data_path = xbmc.translatePath(addon.getAddonInfo('profile'))
        self.home_path = xbmc.translatePath('special://home')
        self.plugin_path = addon.getAddonInfo('path')
        self.cookie_path = self.base_data_path + 'COOKIE'
        self.data_path = self.base_data_path + 'DATA'
        self.config_path = join(self.base_data_path, 'config')
        self.msl_data_path = xbmc.translatePath('special://profile/addon_data/service.msl').decode('utf-8') + '/'
        self.verb_log = addon.getSetting('logging') == 'true'
        self.custom_export_name = addon.getSetting('customexportname')
        self.show_update_db = addon.getSetting('show_update_db')
        self.default_fanart = addon.getAddonInfo('fanart')
        self.bs = 32
        self.crypt_key = uniq_id()
        self.library = None
        self.setup_memcache()

    def get_addon (self):
        """Returns a fresh addon instance"""
        return Addon()

    def check_folder_path (self, path):
        """Check if folderpath ends with path delimator - If not correct it (makes sure xbmcvfs.exists is working correct)
        """
        if isinstance(path, unicode):
            check = path.encode('ascii','ignore')
            if '/' in check and not str(check).endswith('/'):
                end = u'/'
                path = path + end
                return path
            if '\\' in check and not str(check).endswith('\\'):
                end = u'\\'
                path = path + end
                return path
        if '/' in path and not str(path).endswith('/'):
            path = path + '/'
            return path
        if '\\' in path and not str(path).endswith('\\'):
            path = path + '\\'
            return path

    def refresh (self):
        """Refresh the current list"""
        return xbmc.executebuiltin('Container.Refresh')

    def show_rating_dialog (self):
        """Asks the user for a movie rating

        Returns
        -------
        :obj:`int`
            Movie rating between 0 & 10
        """
        dlg = xbmcgui.Dialog()
        return dlg.numeric(heading=self.get_local_string(string_id=30019) + ' ' + self.get_local_string(string_id=30022), type=0)

    def show_adult_pin_dialog (self):
        """Asks the user for the adult pin

        Returns
        -------
        :obj:`int`
        4 digit adult pin needed for adult movies
        """
        dlg = xbmcgui.Dialog()
        return dlg.input(self.get_local_string(string_id=30002), type=xbmcgui.INPUT_NUMERIC)

    def show_wrong_adult_pin_notification (self):
        """Shows notification that a wrong adult pin was given

        Returns
        -------
        bool
        Dialog shown
        """
        dialog = xbmcgui.Dialog()
        dialog.notification(self.get_local_string(string_id=30006), self.get_local_string(string_id=30007), xbmcgui.NOTIFICATION_ERROR, 5000)
        return True

    def show_search_term_dialog (self):
        """Asks the user for a term to query the netflix search for

        Returns
        -------
        :obj:`str`
            Term to search for
        """
        dlg = xbmcgui.Dialog()
        term = dlg.input(self.get_local_string(string_id=30003), type=xbmcgui.INPUT_ALPHANUM)
        if len(term) == 0:
            term = None
        return term

    def show_add_to_library_title_dialog (self, original_title):
        """Asks the user for an alternative title for the show/movie that gets exported to the local library

        Parameters
        ----------
        original_title : :obj:`str`
            Original title of the show (as suggested by the addon)

        Returns
        -------
        :obj:`str`
            Title to persist
        """
        if self.custom_export_name == 'true':
            return original_title
        dlg = xbmcgui.Dialog()
        custom_title = dlg.input(heading=self.get_local_string(string_id=30031), defaultt=original_title, type=xbmcgui.INPUT_ALPHANUM) or original_title
        return original_title or custom_title

    def show_password_dialog (self):
        """Asks the user for its Netflix password

        Returns
        -------
        :obj:`str`
            Netflix password
        """
        dlg = xbmcgui.Dialog()
        return dlg.input(self.get_local_string(string_id=30004), type=xbmcgui.INPUT_ALPHANUM, option=xbmcgui.ALPHANUM_HIDE_INPUT)

    def show_email_dialog (self):
        """Asks the user for its Netflix account email

        Returns
        -------
        term : :obj:`str`
            Netflix account email
        """
        dlg = xbmcgui.Dialog()
        return dlg.input(self.get_local_string(string_id=30005), type=xbmcgui.INPUT_ALPHANUM)

    def show_login_failed_notification (self):
        """Shows notification that the login failed

        Returns
        -------
        bool
            Dialog shown
        """
        dialog = xbmcgui.Dialog()
        dialog.notification(self.get_local_string(string_id=30008), self.get_local_string(string_id=30009), xbmcgui.NOTIFICATION_ERROR, 5000)
        return True

    def show_request_error_notification (self):
        """Shows notification that a request error occured

        Returns
        -------
        bool
            Dialog shown
        """
        dialog = xbmcgui.Dialog()
        dialog.notification(self.get_local_string(string_id=30051), self.get_local_string(string_id=30052), xbmcgui.NOTIFICATION_ERROR, 5000)
        return True

    def show_missing_inputstream_addon_notification (self):
        """Shows notification that the inputstream addon couldn't be found

        Returns
        -------
        bool
            Dialog shown
        """
        dialog = xbmcgui.Dialog()
        dialog.notification(self.get_local_string(string_id=30028), self.get_local_string(string_id=30029), xbmcgui.NOTIFICATION_ERROR, 5000)
        return True

    def show_disabled_inputstream_addon_notification (self):
        """Shows notification that the inputstream addon isn't enabled.
        Returns
        -------
        bool
            Dialog shown
        """
        dialog = xbmcgui.Dialog()
        dialog.notification(self.get_local_string(string_id=30028), self.get_local_string(string_id=30046), xbmcgui.NOTIFICATION_ERROR, 5000)
        return True


    def show_no_search_results_notification (self):
        """Shows notification that no search results could be found

        Returns
        -------
        bool
            Dialog shown
        """
        dialog = xbmcgui.Dialog()
        dialog.notification(self.get_local_string(string_id=30011), self.get_local_string(string_id=30013))
        return True

    def show_no_seasons_notification (self):
        """Shows notification that no seasons be found

        Returns
        -------
        bool
            Dialog shown
        """
        dialog = xbmcgui.Dialog()
        dialog.notification(self.get_local_string(string_id=30010), self.get_local_string(string_id=30012))
        return True

    def show_finally_remove (self, title, type, year):
        """Ask user for yes / no

        Returns
        -------
        bool
            Answer yes/no
        """
        dialog = xbmcgui.Dialog()
        if year == '0000':
            return dialog.yesno(self.get_local_string(string_id=30047),title)
        return dialog.yesno(self.get_local_string(string_id=30047),title+' ('+str(year)+')')

    def show_local_db_updated (self):
        """Shows notification that local db was updated

        Returns
        -------
        bool
            Dialog shown
        """
        dialog = xbmcgui.Dialog()
        dialog.notification(self.get_local_string(string_id=15101), self.get_local_string(string_id=30050))
        return True

    def show_no_metadata_notification (self):
        """Shows notification that no metadata is available

        Returns
        -------
        bool
            Dialog shown
        """
        dialog = xbmcgui.Dialog()
        dialog.notification(self.get_local_string(string_id=14116), self.get_local_string(string_id=195))
        return True

    def show_autologin_enabled (self):
        """Shows notification that auto login is enabled

        Returns
        -------
        bool
            Dialog shown
        """
        dialog = xbmcgui.Dialog()
        dialog.notification(self.get_local_string(string_id=14116), self.get_local_string(string_id=30058))
        return True

    def set_setting (self, key, value):
        """Public interface for the addons setSetting method

        Returns
        -------
        bool
            Setting could be set or not
        """
        return self.get_addon().setSetting(key, value)

    def get_setting (self, key):
        """Public interface to the addons getSetting method

        Returns
        -------
        Returns setting key
        """
        return self.get_addon().getSetting(key)

    def toggle_adult_pin(self):
        """Toggles the adult pin setting"""
        addon = self.get_addon()
        adultpin_enabled = False
        raw_adultpin_enabled = addon.getSetting('adultpin_enable')
        if raw_adultpin_enabled == 'true' or raw_adultpin_enabled == 'True':
            adultpin_enabled = True
        if adultpin_enabled is False:
            return addon.setSetting('adultpin_enable', 'True')
        return addon.setSetting('adultpin_enable', 'False')

    def get_credentials (self):
        """Returns the users stored credentials

        Returns
        -------
        :obj:`dict` of :obj:`str`
            The users stored account data
        """
        addon = self.get_addon()
        email = addon.getSetting('email')
        password = addon.getSetting('password')

        # soft migration for existing credentials
        # base64 can't contain `@` chars
        if '@' in email:
            addon.setSetting('email', self.encode(raw=email))
            addon.setSetting('password', self.encode(raw=password))
            return {
                'email': self.get_addon().getSetting('email'),
                'password': self.get_addon().getSetting('password')
            }

        # if everything is fine, we decode the values
        if '' != email or '' != password:
            return {
                'email': self.decode(enc=email),
                'password': self.decode(enc=password)
            }

        # if email is empty, we return an empty map
        return {
            'email': '',
            'password': ''
        }

    def encode(self, raw):
        """
        Encodes data

        :param data: Data to be encoded
        :type data: str
        :returns:  string -- Encoded data
        """
        raw = Padding.pad(data_to_pad=raw, block_size=self.bs)
        iv = Random.new().read(AES.block_size)
        cipher = AES.new(self.crypt_key, AES.MODE_CBC, iv)
        return base64.b64encode(iv + cipher.encrypt(raw))

    def decode(self, enc):
        """
        Decodes data

        :param data: Data to be decoded
        :type data: str
        :returns:  string -- Decoded data
        """
        enc = base64.b64decode(enc)
        iv = enc[:AES.block_size]
        cipher = AES.new(self.crypt_key, AES.MODE_CBC, iv)
        return Padding.unpad(padded_data=cipher.decrypt(enc[AES.block_size:]), block_size=self.bs).decode('utf-8')

    def get_esn(self):
        """
        Returns the esn from settings
        """
        return self.get_addon().getSetting('esn')

    def set_esn(self, esn):
        """
        Returns the esn from settings
        """
        stored_esn = self.get_esn()
        if not stored_esn and esn:
            self.set_setting('esn', esn)
            self.delete_manifest_data()
            return esn
        return stored_esn

    def delete_manifest_data(self):
        if isfile(self.msl_data_path + 'msl_data.json'):
            remove(self.msl_data_path + 'msl_data.json')
        if isfile(self.msl_data_path + 'manifest.json'):
            remove(self.msl_data_path + 'manifest.json')
        msl = MSL(kodi_helper=self)
        msl.perform_key_handshake()
        msl.save_msl_data()

    def get_dolby_setting(self):
        """
        Returns if the dolby sound is enabled
        :return: bool - Dolby Sourrind profile setting is enabled
        """
        use_dolby = False
        setting = self.get_addon().getSetting('enable_dolby_sound')
        if setting == 'true' or setting == 'True':
            use_dolby = True
        return use_dolby

    def use_hevc(self):
        """
        Checks if HEVC profiles should be used
        :return: bool - HEVC profile setting is enabled
        """
        use_hevc = False
        setting = self.get_addon().getSetting('enable_hevc_profiles')
        if setting == 'true' or setting == 'True':
            use_hevc = True
        return use_hevc

    def get_custom_library_settings (self):
        """Returns the settings in regards to the custom library folder(s)

        Returns
        -------
        :obj:`dict` of :obj:`str`
            The users library settings
        """
        return {
            'enablelibraryfolder': self.get_addon().getSetting('enablelibraryfolder'),
            'customlibraryfolder': self.get_addon().getSetting('customlibraryfolder')
        }

    def get_ssl_verification_setting (self):
        """Returns the setting that describes if we should verify the ssl transport when loading data

        Returns
        -------
        bool
            Verify or not
        """
        return self.get_addon().getSetting('ssl_verification') == 'true'

    def set_main_menu_selection (self, type):
        """Persist the chosen main menu entry in memory

        Parameters
        ----------
        type : :obj:`str`
            Selected menu item
        """
        xbmcgui.Window(xbmcgui.getCurrentWindowId()).setProperty('main_menu_selection', type)

    def get_main_menu_selection (self):
        """Gets the persisted chosen main menu entry from memory

        Returns
        -------
        :obj:`str`
            The last chosen main menu entry
        """
        return xbmcgui.Window(xbmcgui.getCurrentWindowId()).getProperty('main_menu_selection')

    def setup_memcache (self):
        """Sets up the memory cache if not existant"""
        try:
            cached_items = xbmcgui.Window(xbmcgui.getCurrentWindowId()).getProperty('memcache')
            # no cache setup yet, create one
            if len(cached_items) < 1:
                xbmcgui.Window(xbmcgui.getCurrentWindowId()).setProperty('memcache', pickle.dumps({}))
        except EOFError:
            pass

    def invalidate_memcache (self):
        """Invalidates the memory cache"""
        try:
            xbmcgui.Window(xbmcgui.getCurrentWindowId()).setProperty('memcache', pickle.dumps({}))
        except EOFError:
            pass

    def get_cached_item (self, cache_id):
        """Returns an item from the in memory cache

        Parameters
        ----------
        cache_id : :obj:`str`
            ID of the cache entry

        Returns
        -------
        mixed
            Contents of the requested cache item or none
        """
        ret = None
        try:
            cached_items = pickle.loads(xbmcgui.Window(xbmcgui.getCurrentWindowId()).getProperty('memcache'))
            ret = cached_items.get(cache_id)
        except EOFError:
            ret = None
        return ret

    def add_cached_item (self, cache_id, contents):
        """Adds an item to the in memory cache

        Parameters
        ----------
        cache_id : :obj:`str`
            ID of the cache entry

        contents : mixed
            Cache entry contents
        """
        try:
            cached_items = pickle.loads(xbmcgui.Window(xbmcgui.getCurrentWindowId()).getProperty('memcache'))
            cached_items.update({cache_id: contents})
            xbmcgui.Window(xbmcgui.getCurrentWindowId()).setProperty('memcache', pickle.dumps(cached_items))
        except EOFError:
            pass

    def set_custom_view(self, content):
        """Set the view mode

        Parameters
        ----------
        content : :obj:`str`

            Type of content in container (folder, movie, show, season, episode, login)

        """
        custom_view = self.get_addon().getSetting('customview')
        if custom_view == 'true':
            view = int(self.get_addon().getSetting('viewmode'+content))
            if view != -1:
                xbmc.executebuiltin('Container.SetViewMode(%s)' % view)

    def save_autologin_data(self, autologin_user, autologin_id):
        """Write autologin data to settings

        Parameters
        ----------
        autologin_user : :obj:`str`
            Profile name from netflix

        autologin_id : :obj:`str`
            Profile id from netflix
        """
        self.set_setting ('autologin_user', autologin_user)
        self.set_setting ('autologin_id', autologin_id)
        self.set_setting ('autologin_enable', 'True')
        self.show_autologin_enabled()
        self.invalidate_memcache()
        xbmc.executebuiltin('Container.Refresh')

    def build_profiles_listing (self, profiles, action, build_url):
        """Builds the profiles list Kodi screen

        Parameters
        ----------
        profiles : :obj:`list` of :obj:`dict` of :obj:`str`
            List of user profiles

        action : :obj:`str`
            Action paramter to build the subsequent routes

        build_url : :obj:`fn`
            Function to build the subsequent routes

        Returns
        -------
        bool
            List could be build
        """
        for profile in profiles:
<<<<<<< HEAD
            url = build_url({'action': action, 'profile_id': profile['guid']})
            url_save_autologin = build_url({'action': 'save_autologin', 'autologin_id': profile['guid'], 'autologin_user': profile['profileName']})
            li = xbmcgui.ListItem(label=profile['profileName'], iconImage=profile['avatar'])
=======
            url = build_url({'action': action, 'profile_id': profile['id']})
            url_save_autologin = build_url({'action': 'save_autologin', 'autologin_id': profile['id'], 'autologin_user': profile['profileName'].encode('utf-8')})
            li = xbmcgui.ListItem(label=profile['profileName'].encode('utf-8'), iconImage=profile['avatar'])
>>>>>>> ff5d4327
            li.setProperty('fanart_image', self.default_fanart)
            li.addContextMenuItems([(self.get_local_string(30053), 'RunPlugin('+url_save_autologin+')',)])
            xbmcplugin.addDirectoryItem(handle=self.plugin_handle, url=url, listitem=li, isFolder=True)
            xbmcplugin.addSortMethod(handle=self.plugin_handle, sortMethod=xbmcplugin.SORT_METHOD_LABEL)
        xbmcplugin.endOfDirectory(self.plugin_handle)
        return True

    def build_main_menu_listing (self, video_list_ids, user_list_order, actions, build_url):
        """Builds the video lists (my list, continue watching, etc.) Kodi screen

        Parameters
        ----------
        video_list_ids : :obj:`dict` of :obj:`str`
            List of video lists

        user_list_order : :obj:`list` of :obj:`str`
            Ordered user lists, to determine what should be displayed in the main menue

        actions : :obj:`dict` of :obj:`str`
            Dictionary of actions to build subsequent routes

        build_url : :obj:`fn`
            Function to build the subsequent routes

        Returns
        -------
        bool
            List could be build
        """
        preselect_items = []
        for category in user_list_order:
            for video_list_id in video_list_ids['user']:
                if video_list_ids['user'][video_list_id]['name'] == category:
                    label = video_list_ids['user'][video_list_id]['displayName']
                    if category == 'netflixOriginals':
                        label = label.capitalize()
                    li = xbmcgui.ListItem(label=label, iconImage=self.default_fanart)
                    li.setProperty('fanart_image', self.default_fanart)
                    # determine action route
                    action = actions['default']
                    if category in actions.keys():
                        action = actions[category]
                    # determine if the item should be selected
                    preselect_items.append((False, True)[category == self.get_main_menu_selection()])
                    url = build_url({'action': action, 'video_list_id': video_list_id, 'type': category})
                    xbmcplugin.addDirectoryItem(handle=self.plugin_handle, url=url, listitem=li, isFolder=True)

        # add recommendations/genres as subfolders (save us some space on the home page)
        i18n_ids = {
            'recommendations': self.get_local_string(30001),
            'genres': self.get_local_string(30010)
        }
        for type in i18n_ids.keys():
            # determine if the lists have contents
            if len(video_list_ids[type]) > 0:
                # determine action route
                action = actions['default']
                if type in actions.keys():
                    action = actions[type]
                # determine if the item should be selected
                preselect_items.append((False, True)[type == self.get_main_menu_selection()])
                li_rec = xbmcgui.ListItem(label=i18n_ids[type], iconImage=self.default_fanart)
                li_rec.setProperty('fanart_image', self.default_fanart)
                url_rec = build_url({'action': action, 'type': type})
                xbmcplugin.addDirectoryItem(handle=self.plugin_handle, url=url_rec, listitem=li_rec, isFolder=True)

        # add search as subfolder
        action = actions['default']
        if 'search' in actions.keys():
            action = actions[type]
        li_rec = xbmcgui.ListItem(label=self.get_local_string(30011), iconImage=self.default_fanart)
        li_rec.setProperty('fanart_image', self.default_fanart)
        url_rec = build_url({'action': action, 'type': 'search'})
        xbmcplugin.addDirectoryItem(handle=self.plugin_handle, url=url_rec, listitem=li_rec, isFolder=True)

        # add exported as subfolder
        action = actions['default']
        if 'exported' in actions.keys():
            action = actions[type]
        li_rec = xbmcgui.ListItem(label=self.get_local_string(30048), iconImage=self.default_fanart)
        li_rec.setProperty('fanart_image', self.default_fanart)
        url_rec = build_url({'action': action, 'type': 'exported'})
        xbmcplugin.addDirectoryItem(handle=self.plugin_handle, url=url_rec, listitem=li_rec, isFolder=True)

        if self.show_update_db == 'true':
            # add updatedb as subfolder
            li_rec = xbmcgui.ListItem(label=self.get_local_string(30049), iconImage=self.default_fanart)
            li_rec.setProperty('fanart_image', self.default_fanart)
            url_rec = build_url({'action': 'updatedb'})
            xbmcplugin.addDirectoryItem(handle=self.plugin_handle, url=url_rec, listitem=li_rec, isFolder=True)

        # no srting & close
        xbmcplugin.addSortMethod(handle=self.plugin_handle, sortMethod=xbmcplugin.SORT_METHOD_UNSORTED)
        xbmcplugin.endOfDirectory(self.plugin_handle)

        # (re)select the previously selected main menu entry
        idx = 1
        for item in preselect_items:
            idx += 1
            preselected_list_item = idx if item else None
        preselected_list_item = idx + 1 if self.get_main_menu_selection() == 'search' else preselected_list_item
        if preselected_list_item != None:
            xbmc.executebuiltin('ActivateWindowAndFocus(%s, %s)' % (str(xbmcgui.Window(xbmcgui.getCurrentWindowId()).getFocusId()), str(preselected_list_item)))
        self.set_custom_view(VIEW_FOLDER)
        return True

    def build_video_listing (self, video_list, actions, type, build_url, has_more=False, start=0, current_video_list_id=""):
        """Builds the video lists (my list, continue watching, etc.) contents Kodi screen

        Parameters
        ----------
        video_list_ids : :obj:`dict` of :obj:`str`
            List of video lists

        actions : :obj:`dict` of :obj:`str`
            Dictionary of actions to build subsequent routes

        type : :obj:`str`
            None or 'queue' f.e. when itÂ´s a special video lists

        build_url : :obj:`fn`
            Function to build the subsequent routes

        Returns
        -------
        bool
            List could be build
        """
        view = VIEW_FOLDER
        for video_list_id in video_list:
            video = video_list[video_list_id]
            li = xbmcgui.ListItem(label=video['title'], iconImage=self.default_fanart)
            # add some art to the item
            li = self._generate_art_info(entry=video, li=li)
            # add list item info
            li, infos = self._generate_entry_info(entry=video, li=li)
            li = self._generate_context_menu_items(entry=video, li=li)
            # lists can be mixed with shows & movies, therefor we need to check if its a movie, so play it right away
            if video_list[video_list_id]['type'] == 'movie':
                # it´s a movie, so we need no subfolder & a route to play it
                isFolder = False
                needs_pin = (True, False)[int(video['maturity']['level']) >= 1000]
                url = build_url({'action': 'play_video', 'video_id': video_list_id, 'infoLabels': infos, 'pin': needs_pin})
                view = VIEW_MOVIE
            else:
                # it´s a show, so we need a subfolder & route (for seasons)
                isFolder = True
                params = {'action': actions[video['type']], 'show_id': video_list_id}
                params['pin'] = (True, False)[int(video['maturity']['level']) >= 1000]
                if 'tvshowtitle' in infos:
                    params['tvshowtitle'] = base64.urlsafe_b64encode(infos.get('tvshowtitle', '').encode('utf-8'))
                url = build_url(params)
                view = VIEW_SHOW
            xbmcplugin.addDirectoryItem(handle=self.plugin_handle, url=url, listitem=li, isFolder=isFolder)

        if has_more:
            li_more = xbmcgui.ListItem(label=self.get_local_string(30045))
            more_url=build_url({"action":"video_list","type":type,"start":str(start),"video_list_id":current_video_list_id})
            xbmcplugin.addDirectoryItem(handle=self.plugin_handle, url=more_url, listitem=li_more, isFolder=True)

        xbmcplugin.addSortMethod(handle=self.plugin_handle, sortMethod=xbmcplugin.SORT_METHOD_UNSORTED)
        xbmcplugin.addSortMethod(handle=self.plugin_handle, sortMethod=xbmcplugin.SORT_METHOD_LABEL)
        xbmcplugin.addSortMethod(handle=self.plugin_handle, sortMethod=xbmcplugin.SORT_METHOD_TITLE)
        xbmcplugin.addSortMethod(handle=self.plugin_handle, sortMethod=xbmcplugin.SORT_METHOD_VIDEO_YEAR)
        xbmcplugin.addSortMethod(handle=self.plugin_handle, sortMethod=xbmcplugin.SORT_METHOD_GENRE)
        xbmcplugin.addSortMethod(handle=self.plugin_handle, sortMethod=xbmcplugin.SORT_METHOD_LASTPLAYED)
        xbmcplugin.endOfDirectory(self.plugin_handle)
        self.set_custom_view(view)
        return True

    def build_video_listing_exported (self, content, build_url):
        """Build list of exported movies / shows

        Parameters
        ----------
        content : :obj:`dict` of :obj:`str`
            List of video lists

        Returns
        -------
        bool
            List could be build
        """
        action = ['remove_from_library', self.get_local_string(30030), 'remove']
        listing = content
        for video in listing[0]:
            year = self.library.get_exported_movie_year (title=video)
            li = xbmcgui.ListItem(label=str(video)+' ('+str(year)+')', iconImage=self.default_fanart)
            li.setProperty('fanart_image', self.default_fanart)
            isFolder = False
            url = build_url({'action': 'removeexported', 'title': str(video), 'year': str(year), 'type': 'movie'})
            art = {}
            image = self.library.get_previewimage(video)
            art.update({
                'landscape': image,
                'thumb': image
            })
            li.setArt(art)
            xbmcplugin.addDirectoryItem(handle=self.plugin_handle, url=url, listitem=li, isFolder=isFolder)

        for video in listing[2]:
            li = xbmcgui.ListItem(label=str(video), iconImage=self.default_fanart)
            li.setProperty('fanart_image', self.default_fanart)
            isFolder = False
            year = '0000'
            url = build_url({'action': 'removeexported', 'title': str(str(video)), 'year': str(year), 'type': 'show'})
            art = {}
            image = self.library.get_previewimage(video)
            art.update({
                'landscape': image,
                'thumb': image
            })
            li.setArt(art)
            xbmcplugin.addDirectoryItem(handle=self.plugin_handle, url=url, listitem=li, isFolder=isFolder)

        xbmcplugin.addSortMethod(handle=self.plugin_handle, sortMethod=xbmcplugin.SORT_METHOD_UNSORTED)
        xbmcplugin.addSortMethod(handle=self.plugin_handle, sortMethod=xbmcplugin.SORT_METHOD_TITLE)
        xbmcplugin.endOfDirectory(self.plugin_handle)
        self.set_custom_view(VIEW_FOLDER)
        return True

    def build_search_result_folder (self, build_url, term):
        """Add search result folder

        Parameters
        ----------
        build_url : :obj:`fn`
            Function to build the subsequent routes

        term : :obj:`str`
            Search term

        Returns
        -------
        :obj:`str`
            Search result folder URL
        """
        # add search result as subfolder
        li_rec = xbmcgui.ListItem(label='({})'.format(term), iconImage=self.default_fanart)
        li_rec.setProperty('fanart_image', self.default_fanart)
        url_rec = build_url({'action': 'search_result', 'term': term})
        xbmcplugin.addDirectoryItem(handle=self.plugin_handle, url=url_rec, listitem=li_rec, isFolder=True)
        xbmcplugin.addSortMethod(handle=self.plugin_handle, sortMethod=xbmcplugin.SORT_METHOD_UNSORTED)
        xbmcplugin.endOfDirectory(self.plugin_handle)
        self.set_custom_view(VIEW_FOLDER)
        return url_rec

    def set_location (self, url, replace=False):
        """Set URL location

        Parameters
        ----------
        url : :obj:`str`
            Window URL

        ret : bool
            Return to location prior to activation

        Returns
        -------
        bool
            Window was activated
        """
        return xbmc.executebuiltin('Container.Update({},{})'.format(url,str(replace)))

    def build_search_result_listing (self, video_list, actions, build_url):
        """Builds the search results list Kodi screen

        Parameters
        ----------
        video_list : :obj:`dict` of :obj:`str`
            List of videos or shows

        actions : :obj:`dict` of :obj:`str`
            Dictionary of actions to build subsequent routes

        build_url : :obj:`fn`
            Function to build the subsequent routes

        Returns
        -------
        bool
            List could be build
        """
        return self.build_video_listing(video_list=video_list, actions=actions, type='search', build_url=build_url)

    def build_no_seasons_available (self):
        """Builds the season list screen if no seasons could be found

        Returns
        -------
        bool
            List could be build
        """
        self.show_no_seasons_notification()
        xbmcplugin.endOfDirectory(self.plugin_handle)
        return True

    def build_no_search_results_available (self, build_url, action):
        """Builds the search results screen if no matches could be found

        Parameters
        ----------
        action : :obj:`str`
            Action paramter to build the subsequent routes

        build_url : :obj:`fn`
            Function to build the subsequent routes

        Returns
        -------
        bool
            List could be build
        """
        self.show_no_search_results_notification()
        return xbmcplugin.endOfDirectory(self.plugin_handle)

    def build_user_sub_listing (self, video_list_ids, type, action, build_url):
        """Builds the video lists screen for user subfolders (genres & recommendations)

        Parameters
        ----------
        video_list_ids : :obj:`dict` of :obj:`str`
            List of video lists

        type : :obj:`str`
            List type (genre or recommendation)

        action : :obj:`str`
            Action paramter to build the subsequent routes

        build_url : :obj:`fn`
            Function to build the subsequent routes

        Returns
        -------
        bool
            List could be build
        """
        for video_list_id in video_list_ids:
            li = xbmcgui.ListItem(video_list_ids[video_list_id]['displayName'], iconImage=self.default_fanart)
            li.setProperty('fanart_image', self.default_fanart)
            url = build_url({'action': action, 'video_list_id': video_list_id})
            xbmcplugin.addDirectoryItem(handle=self.plugin_handle, url=url, listitem=li, isFolder=True)

        xbmcplugin.addSortMethod(handle=self.plugin_handle, sortMethod=xbmcplugin.SORT_METHOD_LABEL)
        xbmcplugin.endOfDirectory(self.plugin_handle)
        self.set_custom_view(VIEW_FOLDER)
        return True

    def build_season_listing (self, seasons_sorted, build_url):
        """Builds the season list screen for a show

        Parameters
        ----------
        seasons_sorted : :obj:`list` of :obj:`dict` of :obj:`str`
            Sorted list of season entries

        build_url : :obj:`fn`
            Function to build the subsequent routes

        Returns
        -------
        bool
            List could be build
        """
        for season in seasons_sorted:
            li = xbmcgui.ListItem(label=season['text'])
            # add some art to the item
            li = self._generate_art_info(entry=season, li=li)
            # add list item info
            li, infos = self._generate_entry_info(entry=season, li=li, base_info={'mediatype': 'season'})
            li = self._generate_context_menu_items(entry=season, li=li)
            params = {'action': 'episode_list', 'season_id': season['id']}
            if 'tvshowtitle' in infos:
                params['tvshowtitle'] = base64.urlsafe_b64encode(infos.get('tvshowtitle', '').encode('utf-8'))
            url = build_url(params)
            xbmcplugin.addDirectoryItem(handle=self.plugin_handle, url=url, listitem=li, isFolder=True)

        xbmcplugin.addSortMethod(handle=self.plugin_handle, sortMethod=xbmcplugin.SORT_METHOD_NONE)
        xbmcplugin.addSortMethod(handle=self.plugin_handle, sortMethod=xbmcplugin.SORT_METHOD_VIDEO_YEAR)
        xbmcplugin.addSortMethod(handle=self.plugin_handle, sortMethod=xbmcplugin.SORT_METHOD_LABEL)
        xbmcplugin.addSortMethod(handle=self.plugin_handle, sortMethod=xbmcplugin.SORT_METHOD_LASTPLAYED)
        xbmcplugin.addSortMethod(handle=self.plugin_handle, sortMethod=xbmcplugin.SORT_METHOD_TITLE)
        xbmcplugin.endOfDirectory(self.plugin_handle)
        self.set_custom_view(VIEW_SEASON)
        return True

    def build_episode_listing (self, episodes_sorted, build_url):
        """Builds the episode list screen for a season of a show

        Parameters
        ----------
        episodes_sorted : :obj:`list` of :obj:`dict` of :obj:`str`
            Sorted list of episode entries

        build_url : :obj:`fn`
            Function to build the subsequent routes

        Returns
        -------
        bool
            List could be build
        """
        for episode in episodes_sorted:
            li = xbmcgui.ListItem(label=episode['title'])
            # add some art to the item
            li = self._generate_art_info(entry=episode, li=li)
            # add list item info
            li, infos = self._generate_entry_info(entry=episode, li=li, base_info={'mediatype': 'episode'})
            li = self._generate_context_menu_items(entry=episode, li=li)
            url = build_url({'action': 'play_video', 'video_id': episode['id'], 'start_offset': episode['bookmark'], 'infoLabels': infos})
            xbmcplugin.addDirectoryItem(handle=self.plugin_handle, url=url, listitem=li, isFolder=False)

        xbmcplugin.addSortMethod(handle=self.plugin_handle, sortMethod=xbmcplugin.SORT_METHOD_EPISODE)
        xbmcplugin.addSortMethod(handle=self.plugin_handle, sortMethod=xbmcplugin.SORT_METHOD_NONE)
        xbmcplugin.addSortMethod(handle=self.plugin_handle, sortMethod=xbmcplugin.SORT_METHOD_VIDEO_YEAR)
        xbmcplugin.addSortMethod(handle=self.plugin_handle, sortMethod=xbmcplugin.SORT_METHOD_LABEL)
        xbmcplugin.addSortMethod(handle=self.plugin_handle, sortMethod=xbmcplugin.SORT_METHOD_LASTPLAYED)
        xbmcplugin.addSortMethod(handle=self.plugin_handle, sortMethod=xbmcplugin.SORT_METHOD_TITLE)
        xbmcplugin.addSortMethod(handle=self.plugin_handle, sortMethod=xbmcplugin.SORT_METHOD_DURATION)
        xbmcplugin.endOfDirectory(self.plugin_handle)
        self.set_custom_view(VIEW_EPISODE)
        return True

    def play_item (self, esn, video_id, start_offset=-1, infoLabels={}):
        """Plays a video

        Parameters
        ----------
        esn : :obj:`str`
            ESN needed for Widevine/Inputstream

        video_id : :obj:`str`
            ID of the video that should be played

        start_offset : :obj:`str`
            Offset to resume playback from (in seconds)

        infoLabels : :obj:`str`
            the listitem's infoLabels

        Returns
        -------
        bool
            List could be build
        """
        self.set_esn(esn)
        addon = self.get_addon()
        (inputstream_addon, inputstream_enabled) = self.get_inputstream_addon()
        if inputstream_addon == None:
            self.show_missing_inputstream_addon_notification()
            self.log(msg='Inputstream addon not found')
            return False
        if not inputstream_enabled:
            self.show_disabled_inputstream_addon_notification()
            self.log(msg='Inputstream addon not enabled')
            return False

        # track play event
        self.track_event('playVideo')

        # check esn in settings
        settings_esn = str(addon.getSetting('esn'))
        if len(settings_esn) == 0:
            addon.setSetting('esn', str(esn))

        # inputstream addon properties
        msl_service_url = 'http://localhost:' + str(addon.getSetting('msl_service_port'))
        play_item = xbmcgui.ListItem(path=msl_service_url + '/manifest?id=' + video_id)
        play_item.setContentLookup(False)
        play_item.setMimeType('application/dash+xml')
        play_item.setProperty(inputstream_addon + '.stream_headers', 'user-agent=' + get_user_agent())
        play_item.setProperty(inputstream_addon + '.license_type', 'com.widevine.alpha')
        play_item.setProperty(inputstream_addon + '.manifest_type', 'mpd')
        play_item.setProperty(inputstream_addon + '.license_key', msl_service_url + '/license?id=' + video_id + '||b{SSM}!b{SID}|')
        play_item.setProperty(inputstream_addon + '.server_certificate', 'Cr0CCAMSEOVEukALwQ8307Y2+LVP+0MYh/HPkwUijgIwggEKAoIBAQDm875btoWUbGqQD8eAGuBlGY+Pxo8YF1LQR+Ex0pDONMet8EHslcZRBKNQ/09RZFTP0vrYimyYiBmk9GG+S0wB3CRITgweNE15cD33MQYyS3zpBd4z+sCJam2+jj1ZA4uijE2dxGC+gRBRnw9WoPyw7D8RuhGSJ95OEtzg3Ho+mEsxuE5xg9LM4+Zuro/9msz2bFgJUjQUVHo5j+k4qLWu4ObugFmc9DLIAohL58UR5k0XnvizulOHbMMxdzna9lwTw/4SALadEV/CZXBmswUtBgATDKNqjXwokohncpdsWSauH6vfS6FXwizQoZJ9TdjSGC60rUB2t+aYDm74cIuxAgMBAAE6EHRlc3QubmV0ZmxpeC5jb20SgAOE0y8yWw2Win6M2/bw7+aqVuQPwzS/YG5ySYvwCGQd0Dltr3hpik98WijUODUr6PxMn1ZYXOLo3eED6xYGM7Riza8XskRdCfF8xjj7L7/THPbixyn4mULsttSmWFhexzXnSeKqQHuoKmerqu0nu39iW3pcxDV/K7E6aaSr5ID0SCi7KRcL9BCUCz1g9c43sNj46BhMCWJSm0mx1XFDcoKZWhpj5FAgU4Q4e6f+S8eX39nf6D6SJRb4ap7Znzn7preIvmS93xWjm75I6UBVQGo6pn4qWNCgLYlGGCQCUm5tg566j+/g5jvYZkTJvbiZFwtjMW5njbSRwB3W4CrKoyxw4qsJNSaZRTKAvSjTKdqVDXV/U5HK7SaBA6iJ981/aforXbd2vZlRXO/2S+Maa2mHULzsD+S5l4/YGpSt7PnkCe25F+nAovtl/ogZgjMeEdFyd/9YMYjOS4krYmwp3yJ7m9ZzYCQ6I8RQN4x/yLlHG5RH/+WNLNUs6JAZ0fFdCmw=')
        play_item.setProperty('inputstreamaddon', inputstream_addon)

        # check if we have a bookmark e.g. start offset position
        if int(start_offset) > 0:
            play_item.setProperty('StartOffset', str(start_offset) + '.0')
        # set infoLabels
        if len(infoLabels) > 0:
            play_item.setInfo('video', infoLabels)
        if len(infoLabels) == 0:
            infoLabels = self.library.read_metadata_file(video_id=video_id)
            art = self.library.read_artdata_file(video_id=video_id)
            play_item.setArt(art)
        play_item.setInfo('video', infoLabels)

        # check for content in kodi db
        if str(infoLabels) != "None":
            if infoLabels['mediatype'] == 'episode':
                id = self.showtitle_to_id(title=infoLabels['tvshowtitle'])
                details = self.get_show_content_by_id(showid=id, showseason=infoLabels['season'], showepisode=infoLabels['episode'])
                if details != False:
                    play_item.setInfo('video', details[0])
                    play_item.setArt(details[1])
            if infoLabels['mediatype'] != 'episode':
                id = self.movietitle_to_id(title=infoLabels['title'])
                details = self.get_movie_content_by_id(movieid=id)
                if details != False:
                    play_item.setInfo('video', details[0])
                    play_item.setArt(details[1])

        return xbmcplugin.setResolvedUrl(self.plugin_handle, True, listitem=play_item)

    def _generate_art_info (self, entry, li):
        """Adds the art info from an entry to a Kodi list item

        Parameters
        ----------
        entry : :obj:`dict` of :obj:`str`
            Entry that should be turned into a list item

        li : :obj:`XMBC.ListItem`
            Kodi list item instance

        Returns
        -------
        :obj:`XMBC.ListItem`
            Kodi list item instance
        """
        art = {'fanart': self.default_fanart}
        #Cleanup art
        art.update({
            'landscape': '',
            'thumb': '',
            'fanart': '',
            'poster': ''
        })

        if 'boxarts' in dict(entry).keys():
            art.update({
                'poster': entry['boxarts']['big'],
                'landscape': entry['boxarts']['big'],
                'thumb': entry['boxarts']['small'],
                'fanart': entry['boxarts']['big']
            })
            # Download image for exported listing
            if 'title' in entry:
                self.library.download_image_file(title=entry['title'].encode('utf-8'), url=str(entry['boxarts']['big']))

        if 'interesting_moment' in dict(entry).keys():
            art.update({
                'poster': entry['interesting_moment'],
                'fanart': entry['interesting_moment']
            })
        if 'thumb' in dict(entry).keys():
            art.update({'thumb': entry['thumb']})
        if 'fanart' in dict(entry).keys():
            art.update({'fanart': entry['fanart']})
        if 'poster' in dict(entry).keys():
            art.update({'poster': entry['poster']})
        li.setArt(art)
        self.library.write_artdata_file(video_id=str(entry['id']), content=art)
        return li

    def _generate_entry_info (self, entry, li, base_info={}):
        """Adds the item info from an entry to a Kodi list item

        Parameters
        ----------
        entry : :obj:`dict` of :obj:`str`
            Entry that should be turned into a list item

        li : :obj:`XMBC.ListItem`
            Kodi list item instance

        base_info : :obj:`dict` of :obj:`str`
            Additional info that overrules the entry info

        Returns
        -------
        :obj:`XMBC.ListItem`
            Kodi list item instance
        """
        infos = base_info
        entry_keys = entry.keys()
        # Cleanup item info
        infos.update({
            'writer': '',
            'director': '',
            'genre': '',
            'mpaa': '',
            'rating': '',
            'plot': '',
            'duration': '',
            'season': '',
            'title': '',
            'tvshowtitle': '',
            'mediatype': '',
            'playcount': '',
            'episode': '',
            'year': '',
            'tvshowtitle': ''
        })

        if 'cast' in entry_keys and len(entry['cast']) > 0:
            infos.update({'cast': entry['cast']})
        if 'creators' in entry_keys and len(entry['creators']) > 0:
            infos.update({'writer': entry['creators'][0]})
        if 'directors' in entry_keys and len(entry['directors']) > 0:
            infos.update({'director': entry['directors'][0]})
        if 'genres' in entry_keys and len(entry['genres']) > 0:
            infos.update({'genre': entry['genres'][0]})
        if 'maturity' in entry_keys:
            if 'mpaa' in entry_keys:
                infos.update({'mpaa': entry['mpaa']})
            else:
                if entry.get('maturity', None) is not None:
                    if entry['maturity']['board'] is not None and entry['maturity']['value'] is not None:
                        infos.update({'mpaa': str(entry['maturity']['board'].encode('utf-8')) + '-' + str(entry['maturity']['value'].encode('utf-8'))})
        if 'rating' in entry_keys:
            infos.update({'rating': int(entry['rating']) * 2})
        if 'synopsis' in entry_keys:
            infos.update({'plot': entry['synopsis']})
        if 'plot' in entry_keys:
            infos.update({'plot': entry['plot']})
        if 'runtime' in entry_keys:
            infos.update({'duration': entry['runtime']})
        if 'duration' in entry_keys:
            infos.update({'duration': entry['duration']})
        if 'seasons_label' in entry_keys:
            infos.update({'season': entry['seasons_label']})
        if 'season' in entry_keys:
            infos.update({'season': entry['season']})
        if 'title' in entry_keys:
            infos.update({'title': entry['title']})
        if 'type' in entry_keys:
            if entry['type'] == 'movie' or entry['type'] == 'episode':
                li.setProperty('IsPlayable', 'true')
            elif entry['type'] == 'show':
                infos.update({'tvshowtitle': entry['title']})
        if 'mediatype' in entry_keys:
            if entry['mediatype'] == 'movie' or entry['mediatype'] == 'episode':
                li.setProperty('IsPlayable', 'true')
                infos.update({'mediatype': entry['mediatype']})
        if 'watched' in entry_keys and entry.get('watched') is True:
            infos.update({'playcount': 1})
        else:
            del infos['playcount']
        if 'index' in entry_keys:
            infos.update({'episode': entry['index']})
        if 'episode' in entry_keys:
            infos.update({'episode': entry['episode']})
        if 'year' in entry_keys:
            infos.update({'year': entry['year']})
        if 'quality' in entry_keys:
            quality = {'width': '960', 'height': '540'}
            if entry['quality'] == '720':
                quality = {'width': '1280', 'height': '720'}
            if entry['quality'] == '1080':
                quality = {'width': '1920', 'height': '1080'}
            li.addStreamInfo('video', quality)
        if 'tvshowtitle' in entry_keys:
            infos.update({'tvshowtitle': base64.urlsafe_b64decode(entry.get('tvshowtitle', '')).decode('utf-8')})
        li.setInfo('video', infos)
        self.library.write_metadata_file(video_id=str(entry['id']), content=infos)
        return li, infos

    def _generate_context_menu_items (self, entry, li):
        """Adds context menue items to a Kodi list item

        Parameters
        ----------
        entry : :obj:`dict` of :obj:`str`
            Entry that should be turned into a list item

        li : :obj:`XMBC.ListItem`
            Kodi list item instance
        Returns
        -------
        :obj:`XMBC.ListItem`
            Kodi list item instance
        """
        items = []
        action = {}
        entry_keys = entry.keys()

        # action item templates
        encoded_title = urlencode({'title': entry['title'].encode('utf-8')}) if 'title' in entry else ''
        url_tmpl = 'XBMC.RunPlugin(' + self.base_url + '?action=%action%&id=' + str(entry['id']) + '&' + encoded_title + ')'
        actions = [
            ['export_to_library', self.get_local_string(30018), 'export'],
            ['remove_from_library', self.get_local_string(30030), 'remove'],
            ['update_the_library', self.get_local_string(30061), 'update'],
            ['rate_on_netflix', self.get_local_string(30019), 'rating'],
            ['remove_from_my_list', self.get_local_string(30020), 'remove_from_list'],
            ['add_to_my_list', self.get_local_string(30021), 'add_to_list']
        ]

        # build concrete action items
        for action_item in actions:
            action.update({action_item[0]: [action_item[1], url_tmpl.replace('%action%', action_item[2])]})

        # add or remove the movie/show/season/episode from & to the users "My List"
        if 'in_my_list' in entry_keys:
            items.append(action['remove_from_my_list']) if entry['in_my_list'] else items.append(action['add_to_my_list'])
        elif 'queue' in entry_keys:
            items.append(action['remove_from_my_list']) if entry['queue'] else items.append(action['add_to_my_list'])
        elif 'my_list' in entry_keys:
            items.append(action['remove_from_my_list']) if entry['my_list'] else items.append(action['add_to_my_list'])
        # rate the movie/show/season/episode on Netflix
        items.append(action['rate_on_netflix'])

        # add possibility to export this movie/show/season/episode to a static/local library (and to remove it)
        if 'type' in entry_keys:
            # add/remove movie
            if entry['type'] == 'movie':
                action_type = 'remove_from_library' if self.library.movie_exists(title=entry['title'], year=entry['year']) else 'export_to_library'
                items.append(action[action_type])
                # Add update option
                if action_type == 'remove_from_library':
                    action_type = 'update_the_library'
                    items.append(action[action_type])
            if entry['type'] == 'show' and 'title' in entry_keys:
                action_type = 'remove_from_library' if self.library.show_exists(title=entry['title']) else 'export_to_library'
                items.append(action[action_type])
                # Add update option
                if action_type == 'remove_from_library':
                    action_type = 'update_the_library'
                    items.append(action[action_type])
        # add it to the item
        li.addContextMenuItems(items)
        return li

    def log (self, msg, level=xbmc.LOGDEBUG):
        """Adds a log entry to the Kodi log

        Parameters
        ----------
        msg : :obj:`str`
            Entry that should be turned into a list item

        level : :obj:`int`
            Kodi log level
        """
        if isinstance(msg, unicode):
            msg = msg.encode('utf-8')
        xbmc.log('[%s] %s' % (self.plugin, msg.__str__()), level)

    def get_local_string (self, string_id):
        """Returns the localized version of a string

        Parameters
        ----------
        string_id : :obj:`int`
            ID of the string that shoudl be fetched

        Returns
        -------
        :obj:`str`
            Requested string or empty string
        """
        src = xbmc if string_id < 30000 else self.get_addon()
        locString = src.getLocalizedString(string_id)
        if isinstance(locString, unicode):
            locString = locString.encode('utf-8')
        return locString

    def get_inputstream_addon (self):
        """Checks if the inputstream addon is installed & enabled.
           Returns the type of the inputstream addon used and if it's enabled,
           or None if not found.

        Returns
        -------
        :obj:`tuple` of obj:`str` and bool, or None
            Inputstream addon and if it's enabled, or None
        """
        is_type = 'inputstream.adaptive'
        is_enabled = False
        payload = {
            'jsonrpc': '2.0',
            'id': 1,
            'method': 'Addons.GetAddonDetails',
            'params': {
                'addonid': is_type,
                'properties': ['enabled']
            }
        }
        response = xbmc.executeJSONRPC(json.dumps(payload))
        data = json.loads(response)
        if not 'error' in data.keys():
            if isinstance(data.get('result'), dict):
                if isinstance(data.get('result').get('addon'), dict):
                    is_enabled = data.get('result').get('addon').get('enabled')
            return (is_type, is_enabled)
        return (None, is_enabled)

    def movietitle_to_id(self, title):
        query = {
                "jsonrpc": "2.0",
                "method": "VideoLibrary.GetMovies",
                "params": {
                    "properties": ["title"]
                },
                "id": "libMovies"
                }
        try:
            json_result = json.loads(xbmc.executeJSONRPC(json.dumps(query, encoding='utf-8')))
            if 'result' in json_result and 'movies' in json_result['result']:
                json_result = json_result['result']['movies']
                for movie in json_result:
                    # Switch to ascii/lowercase and remove special chars and spaces
                    # to make sure best possible compare is possible
                    titledb = movie['title'].encode('ascii','ignore')
                    titledb = re.sub(r'[?|$|!|:|#|\.|\,|\'| ]',r'',titledb).lower().replace('-','')
                    if '(' in titledb:
                        titledb = titledb.split('(')[0]
                    titlegiven = title.encode('ascii','ignore')
                    titlegiven = re.sub(r'[?|$|!|:|#|\.|\,|\'| ]',r'',titlegiven).lower().replace('-','')
                    if '(' in titlegiven:
                        titlegiven = titlegiven.split('(')[0]
                    if titledb == titlegiven:
                        return movie['movieid']
            return '-1'
        except Exception:
            return '-1'

    def showtitle_to_id(self, title):
        query = {
                "jsonrpc": "2.0",
                "method": "VideoLibrary.GetTVShows",
                "params": {
                    "properties": ["title","genre"]
                },
                "id": "libTvShows"
                }
        try:
            json_result = json.loads(xbmc.executeJSONRPC(json.dumps(query, encoding='utf-8')))
            if 'result' in json_result and 'tvshows' in json_result['result']:
                json_result = json_result['result']['tvshows']
                for tvshow in json_result:
                    # Switch to ascii/lowercase and remove special chars and spaces
                    # to make sure best possible compare is possible
                    titledb = tvshow['label'].encode('ascii','ignore')
                    titledb = re.sub(r'[?|$|!|:|#|\.|\,|\'| ]',r'',titledb).lower().replace('-','')
                    if '(' in titledb:
                        titledb = titledb.split('(')[0]
                    titlegiven = title.encode('ascii','ignore')
                    titlegiven = re.sub(r'[?|$|!|:|#|\.|\,|\'| ]',r'',titlegiven).lower().replace('-','')
                    if '(' in titlegiven:
                        titlegiven = titlegiven.split('(')[0]
                    if titledb == titlegiven:
                        return tvshow['tvshowid'],tvshow['genre']
            return '-1',''
        except Exception:
            return '-1',''

    def get_show_content_by_id(self, showid, showseason, showepisode):
        showseason = int(showseason)
        showepisode = int(showepisode)
        query = {
                "jsonrpc": "2.0",
                "method": "VideoLibrary.GetEpisodes",
                "params": {
                    "properties": ["season", "episode", "plot", "fanart", "art"],
                    "tvshowid": int(showid[0])
                },
                "id": "1"
                }
        try:
            json_result = json.loads(xbmc.executeJSONRPC(json.dumps(query, encoding='utf-8')))
            if 'result' in json_result and 'episodes' in json_result['result']:
                json_result = json_result['result']['episodes']
                for episode in json_result:
                    if episode['season'] == showseason and episode['episode'] == showepisode:
                        infos = {}
                        if 'plot' in episode and len(episode['plot']) > 0:
                            infos.update({'plot': episode['plot'], 'genre': showid[1]})
                        art = {}
                        if 'fanart' in episode and len(episode['fanart']) > 0:
                            art.update({'fanart': episode['fanart']})
                        if 'art' in episode and len(episode['art']['season.poster']) > 0:
                            art.update({'thumb': episode['art']['season.poster']})
                        return infos,art
            return False
        except Exception:
            return False

    def get_movie_content_by_id(self, movieid):
        query = {
                "jsonrpc": "2.0",
                "method": "VideoLibrary.GetMovieDetails",
                "params": {
                    "movieid": movieid,
                    "properties": [
                        "genre",
                        "plot",
                        "fanart",
                        "thumbnail",
                        "art"]
                },
                "id": "libMovies"
                }
        try:
            json_result = json.loads(xbmc.executeJSONRPC(json.dumps(query, encoding='utf-8')))
            if 'result' in json_result and 'moviedetails' in json_result['result']:
                json_result = json_result['result']['moviedetails']
                infos = {}
                if 'genre' in json_result and len(json_result['genre']) > 0:
                    infos.update({'genre': json_result['genre']})
                if 'plot' in json_result and len(json_result['plot']) > 0:
                    infos.update({'plot': json_result['plot']})
                art = {}
                if 'fanart' in json_result and len(json_result['fanart']) > 0:
                    art.update({'fanart': json_result['fanart']})
                if 'thumbnail' in json_result and len(json_result['thumbnail']) > 0:
                    art.update({'thumb': json_result['thumbnail']})
                if 'art' in json_result and len(json_result['art']['poster']) > 0:
                    art.update({'poster': json_result['art']['poster']})
                return infos,art
            return False
        except Exception:
            return False

    def set_library (self, library):
        """Adds an instance of the Library class

        Parameters
        ----------
        library : :obj:`Library`
            instance of the Library class
        """
        self.library = library

    def track_event(self, event):
        """
        Send a tracking event if tracking is enabled
        :param event: the string idetifier of the event
        :return: None
        """
        addon = self.get_addon()
        # Check if tracking is enabled
        enable_tracking = (addon.getSetting('enable_tracking') == 'true')
        if enable_tracking:
            #Get or Create Tracking id
            tracking_id = addon.getSetting('tracking_id')
            if tracking_id is '':
                tracking_id = str(uuid4())
                addon.setSetting('tracking_id', tracking_id)
            # Send the tracking event
            tracker = Tracker.create('UA-46081640-5', client_id=tracking_id)
            tracker.send('event', event)<|MERGE_RESOLUTION|>--- conflicted
+++ resolved
@@ -597,15 +597,9 @@
             List could be build
         """
         for profile in profiles:
-<<<<<<< HEAD
             url = build_url({'action': action, 'profile_id': profile['guid']})
-            url_save_autologin = build_url({'action': 'save_autologin', 'autologin_id': profile['guid'], 'autologin_user': profile['profileName']})
-            li = xbmcgui.ListItem(label=profile['profileName'], iconImage=profile['avatar'])
-=======
-            url = build_url({'action': action, 'profile_id': profile['id']})
-            url_save_autologin = build_url({'action': 'save_autologin', 'autologin_id': profile['id'], 'autologin_user': profile['profileName'].encode('utf-8')})
+            url_save_autologin = build_url({'action': 'save_autologin', 'autologin_id': profile['guid'], 'autologin_user': profile['profileName'].encode('utf-8')})
             li = xbmcgui.ListItem(label=profile['profileName'].encode('utf-8'), iconImage=profile['avatar'])
->>>>>>> ff5d4327
             li.setProperty('fanart_image', self.default_fanart)
             li.addContextMenuItems([(self.get_local_string(30053), 'RunPlugin('+url_save_autologin+')',)])
             xbmcplugin.addDirectoryItem(handle=self.plugin_handle, url=url, listitem=li, isFolder=True)
